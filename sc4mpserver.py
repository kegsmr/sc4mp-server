from __future__ import annotations

import configparser
import getpass
import hashlib
import inspect
import io
import json
import os
import random
import shutil
import socket
import string
import struct
import sys
import threading as th
import time
import traceback
from datetime import datetime, timedelta
from pathlib import Path
from typing import Optional

SC4MP_VERSION = "0.4.0"

SC4MP_SERVERS = [("servers.sc4mp.org", port) for port in range(7240, 7250)]

SC4MP_URL = "www.sc4mp.org"
SC4MP_CONTRIBUTORS_URL = "https://github.com/kegsmr/sc4mp-client/contributors/"
SC4MP_ISSUES_URL = "https://github.com/kegsmr/sc4mp-client/issues/"
SC4MP_RELEASES_URL = "https://github.com/kegsmr/sc4mp-client/releases/"

SC4MP_AUTHOR_NAME = "Simcity 4 Multiplayer Project"
SC4MP_WEBSITE_NAME = "www.sc4mp.org"
SC4MP_LICENSE_NAME = "MIT-0"

SC4MP_CONFIG_PATH = None
SC4MP_LOG_PATH = "sc4mpserver-" + datetime.now().strftime("%Y%m%d%H%M%S") + ".log"
SC4MP_README_PATH = "readme.html"
SC4MP_RESOURCES_PATH = "resources"

SC4MP_TITLE = "SC4MP Server v" + SC4MP_VERSION
SC4MP_ICON = os.path.join(SC4MP_RESOURCES_PATH, "icon.ico")

SC4MP_HOST = None
SC4MP_PORT = None

SC4MP_SEPARATOR = b"<SEPARATOR>"
SC4MP_BUFFER_SIZE = 4096

SC4MP_DELAY = .1

SC4MP_CONFIG_DEFAULTS = [
	("NETWORK", [
		("host", "0.0.0.0"),
		("port", 7240),
		("discoverable", True),
	]),
	("INFO", [
		("server_id", ''.join(random.SystemRandom().choice(string.ascii_letters + string.digits) for i in range(32))),
		("server_name", getpass.getuser() + " on " + socket.gethostname()),
		("server_description", "Join and build your city.\n\nRules:\n- Feed the llamas\n- Balance your budget\n- Do uncle Vinny some favors"),
		("server_url", SC4MP_URL),
	]),
	("SECURITY", [
		("private", False),
		("password_enabled", False),
		("password", "maxis2003"),
		("max_ip_users", 3),
	]),
	("RULES", [
		("claim_duration", 30),
		#("abandoned_reset_delay", None) #TODO for resetting old abandoned saves
		#("claim_delay", 60), #TODO
		("max_region_claims", 1),
		#("max_total_claims", None), #TODO
		("godmode_filter", True),
		("user_plugins", False),
	]),
	("PERFORMANCE", [
		("request_limit", 60),
		("max_request_threads", 200),
	]),
	("BACKUPS", [
		("server_backup_interval", 6),
		("backup_server_on_startup", True),
		#("max_server_backups", 720), #TODO
		("max_savegame_backups", 100),
	])
]

SC4MP_SERVER_ID = None
SC4MP_SERVER_NAME = None
SC4MP_SERVER_DESCRIPTION = None

sc4mp_args = sys.argv

sc4mp_server_path = "_SC4MP"

sc4mp_server_running = False

sc4mp_request_threads = 0


# Methods

def main():
	"""The main method."""

	try:

		# Output
		sys.stdout = Logger()
		th.current_thread().name = "Main"

		# Title
		report(SC4MP_TITLE)

		# "--server-path" argument
		global sc4mp_server_path
		try:
			ARGUMENT = "--server-path"
			if ARGUMENT in sc4mp_args:
				sc4mp_server_path = sc4mp_args[sc4mp_args.index(ARGUMENT) + 1]
		except Exception as e:
			raise ServerException("Invalid arguments.")

		# "--restore" argument
		global sc4mp_restore
		try:
			ARGUMENT = "--restore"
			if ARGUMENT in sc4mp_args:
				sc4mp_restore = sc4mp_args[sc4mp_args.index(ARGUMENT) + 1]
				restore(sc4mp_restore)
				return
		except Exception as e:
			raise ServerException("Invalid arguments.")

		# "-prep" argument
		global sc4mp_nostart
		sc4mp_nostart = "-prep" in sc4mp_args

		# Server
		global sc4mp_server
		sc4mp_server = Server()
		if not sc4mp_nostart:
			sc4mp_server.run()

	except Exception as e:

		fatal_error(e)


def prep():
	return #TODO move server init stuff here


def cleanup():
	return #TODO


def get_sc4mp_path(filename):
	"""TODO Gives the path of a given file in the SC4MP "resources" subdirectory

	Arguments:
		filename (str)

	Returns:
		TODO type: the path to the given file
	"""
	return os.path.join(SC4MP_RESOURCES_PATH, filename)


def md5(filename):
	"""TODO Creates the hashcode for a given file.

	Arguments:
		filename (str)

	Returns:
		TODO type: hashcode
	"""
	hash_md5 = hashlib.md5()
	with open(filename, "rb") as f:
		for chunk in iter(lambda: f.read(4096), b""):
			hash_md5.update(chunk)
	return hash_md5.hexdigest()


'''def string_md5(text):
	"""TODO"""
	return hashlib.md5(text.encode()).hexdigest()'''


def file_md5(file):
	"""TODO"""
	hash_md5 = hashlib.md5()
	for chunk in iter(lambda: file.read(4096), b""):
		hash_md5.update(chunk)
	return hash_md5.hexdigest()


def create_empty_json(filename):
	"""TODO"""
	with open(filename, 'w') as file:
		data = {}
		file.seek(0)
		json.dump(data, file, indent=4)
		file.truncate()


def load_json(filename):
	"""Returns data from a json file as a dictionary."""
	try:
		with open(filename, 'r') as file:
			data = json.load(file)
<<<<<<< HEAD
			if data == None:
=======
			if (data == None):
>>>>>>> 31d15e7c
				return {}
			else:
				return data
	except FileNotFoundError:
		return {}


def set_savegame_data(entry, savegame):
	"""TODO entry values"""

	# No overwrite
	entry.setdefault("filename", os.path.basename(os.path.normpath(savegame.filename)))
	entry.setdefault("owner", None)
	entry.setdefault("modified", None)
	entry.setdefault("reset_filename", None)
	entry.setdefault("date_subfile_hashes", [])

	# Append
	date_subfile_hash = file_md5(savegame.decompress_subfile("2990c1e5"))
	date_subfile_hashes = entry["date_subfile_hashes"]
	if not date_subfile_hash in date_subfile_hashes:
		date_subfile_hashes.append(date_subfile_hash)

	# Overwrite
	entry["hashcode"] = md5(savegame.filename)
	entry["size"] = savegame.SC4ReadRegionalCity["citySizeX"] 
	entry["gamemode"] = savegame.SC4ReadRegionalCity["modeFlag"]
	entry["difficulty"] = savegame.SC4ReadRegionalCity["starCount"]
	entry["mayor_rating"] = savegame.SC4ReadRegionalCity["mayorRating"]
	entry["residential_population"] = savegame.SC4ReadRegionalCity["residentialPopulation"]
	entry["commercial_population"] = savegame.SC4ReadRegionalCity["commercialPopulation"]
	entry["industrial_population"] = savegame.SC4ReadRegionalCity["industrialPopulation"]
	entry["population"] = entry["residential_population"] + entry["commercial_population"] + entry["industrial_population"]
	entry["population_density"] = round(entry["population"] / (entry["size"] * entry["size"]))
	entry["residential_population_density"] = round(entry["residential_population"] / (entry["size"] * entry["size"]))


def update_json(filename, data):
	"""TODO"""
	with open(filename, 'w') as file:
		file.seek(0)
		json.dump(data, file, indent=4)
		file.truncate()


def package_plugins_and_regions():
	"""TODO"""

	report("Packaging plugins and regions...")

	report("- packaging plugins...")
	package("plugins")

	report("- packaging regions...")
	package("regions")

	# Regions manager
	global sc4mp_regions_manager
	sc4mp_regions_manager = RegionsManager()
	sc4mp_regions_manager.start()


def package(type):
	"""TODO"""

	directory = None
	if type == "plugins":
		directory = "Plugins"
	elif type == "regions":
		directory = "Regions"

	target = os.path.join(sc4mp_server_path, directory)
	destination = os.path.join(sc4mp_server_path, "_Temp", "outbound", directory)

	if os.path.exists(destination):
		os.remove(destination)

	shutil.make_archive(destination, "zip", target)


def export(type):
	"""TODO"""

	# Select directory name from input
	directory = None
	if type == "plugins":
		directory = "Plugins"
	elif type == "regions":
		directory = "Regions"

	#TODO delete old abandoned savegames and check if savegames are missing so they can be replaced with the reset savegame
	if type == "regions":
		pass

	# Set target and destination directories
	target = os.path.join(sc4mp_server_path, directory)
	destination = os.path.join(sc4mp_server_path, "_Temp", "outbound", directory)

	# Delete destination directory if it exists 
	if os.path.exists(destination):
		shutil.rmtree(destination)
	
	# Create the parent directories if they do not yet exist
	#if (not os.path.exists(destination)):
	#	os.makedirs(destination)
	
	# Copy recursively
	shutil.copytree(target, destination, ignore=shutil.ignore_patterns('_Backups')) #, '_Database'))	


def purge_directory(directory):
	"""TODO

	Arguments:
		TODO

	Returns:
		TODO
	"""
	for filename in os.listdir(directory):
		file_path = os.path.join(directory, filename)
		try:
			if os.path.isfile(file_path) or os.path.islink(file_path):
				os.unlink(file_path)
			elif os.path.isdir(file_path):
				shutil.rmtree(file_path)
		except PermissionError as e:
			raise ServerException('Failed to delete "' + file_path + '" because the file is being used by another process.') #\n\n' + str(e)


def send_tree(c, rootpath):
	"""TODO"""

	# Loop through all files in path and append them to a list
	fullpaths = []
	for path, directories, files in os.walk(rootpath):
		for file in files:
			fullpaths.append(os.path.join(path, file))

	# Send file count
	c.send(str(len(fullpaths)).encode())

	# Separator
	c.recv(SC4MP_BUFFER_SIZE)

	# Send size
	size = 0
	for fullpath in fullpaths:
		size += os.path.getsize(fullpath)
	c.send(str(size).encode())

	# Loop through the file list and send each one to the client
	for fullpath in fullpaths:

		# Separator
		c.recv(SC4MP_BUFFER_SIZE)

		# Get relative path to file 
		relpath = os.path.relpath(fullpath, rootpath)

		# Send hashcode
		c.send(md5(fullpath).encode())

		# Separator
		c.recv(SC4MP_BUFFER_SIZE)

		# Send filesize
		c.send(str(os.path.getsize(fullpath)).encode())

		# Separator
		c.recv(SC4MP_BUFFER_SIZE)

		# Send relative path
		c.send(relpath.encode())

		# Send the file if not cached
		if c.recv(SC4MP_BUFFER_SIZE).decode() != "y":
			with open(fullpath, "rb") as file:
				while True:
					bytes_read = file.read(SC4MP_BUFFER_SIZE)
					if not bytes_read:
						break
					c.sendall(bytes_read)


def send_or_cached(c, filename):
	"""TODO"""
	c.send(md5(filename).encode())
	if c.recv(SC4MP_BUFFER_SIZE).decode() == "n":
		send_file(c, filename)
	else:
		c.close()


def send_file(c, filename):
	"""TODO"""

	report("Sending file " + filename + "...")

	filesize = os.path.getsize(filename)
	c.send(str(filesize).encode())

	with open(filename, "rb") as f:
		while True:
			bytes_read = f.read(SC4MP_BUFFER_SIZE)
			if not bytes_read:
				break
			c.sendall(bytes_read)


def receive_file(c, filename):
	"""TODO"""

	filesize = int(c.recv(SC4MP_BUFFER_SIZE).decode())

	c.send(SC4MP_SEPARATOR)

	report("Receiving " + str(filesize) + " bytes...")
	report("writing to " + filename)

	if os.path.exists(filename):
		os.remove(filename)

	filesize_read = 0
	with open(filename, "wb") as f:
		while filesize_read < filesize:
			bytes_read = c.recv(SC4MP_BUFFER_SIZE)
			if not bytes_read:    
				break
			f.write(bytes_read)
			filesize_read += len(bytes_read)
			#print('Downloading "' + filename + '" (' + str(filesize_read) + " / " + str(filesize) + " bytes)...", int(filesize_read), int(filesize)) #os.path.basename(os.path.normpath(filename))


def xor(conditionA, conditionB):
	return (conditionA or conditionB) and (not (conditionA and conditionB))


def report(message, object=None, type="INFO", ): #TODO do this in the logger to make sure output prints correctly
	"""TODO"""
	'''color = '\033[94m '
	output = datetime.now().strftime("[%H:%M:%S] [SC4MP")
	object = None
	for item in inspect.stack():
		if (object != None):
			break
		try:
			object = item[0].f_locals["self"]
		except:
			pass
	if (object != None):
		output += "/" + object.__class__.__name__
		color = '\033[0m '
	output+= "] [" + type + "] " + message
	if (type=="WARNING"):
		color = '\033[93m '
	elif (type == "ERROR" or type == "FATAL"):
		color = '\033[91m '
	print(color + output)'''
	print("[" + type + "] " + message)


def update_config_constants(config):
	"""TODO"""

	global SC4MP_HOST
	global SC4MP_PORT
	global SC4MP_SERVER_ID
	global SC4MP_SERVER_NAME
	global SC4MP_SERVER_DESCRIPTION
	
	SC4MP_HOST = config['NETWORK']['host']
	SC4MP_PORT = config['NETWORK']['port']
	SC4MP_SERVER_ID = config['INFO']['server_id']
	SC4MP_SERVER_NAME = config['INFO']['server_name']
	SC4MP_SERVER_DESCRIPTION = config['INFO']['server_description']


def format_version(version):
	"""TODO"""
	return str(version[0]) + "." + str(version[1]) + "." + str(version[2])


def unformat_version(version):
	"""TODO"""
	strings = version.split(".")
	ints = []
	for string in strings:
		ints.append(int(string))
	return tuple(ints)


def restore(filename):
	"""TODO"""
	possible_paths = [
		os.path.join(sc4mp_server_path, "_Backups", filename),
		os.path.join(sc4mp_server_path, "_Backups", filename + ".json"),
		os.path.join(sc4mp_server_path, filename),
		os.path.join(sc4mp_server_path, filename + ".json"),
		filename,
		filename + ".json",
	]
	for path in possible_paths:
		if not os.path.exists(path):
			continue
		else:
			if path[-5:] != ".json":
				raise ServerException("Backup file must be a \".json\" file.")
			print("Restoring backup at \"" + path + "\"")
			data = load_json(path)
			directory, filename = os.path.split(os.path.abspath(path))
			files_entry = data["files"]
			for original_filename in files_entry.keys():
				file_entry = files_entry[original_filename]
				hashcode = file_entry["hashcode"]
				size = file_entry["size"]
				data_filename = os.path.join(directory, "data", hashcode + "_" + str(size))
				restore_filename = os.path.join(directory, "restores", filename[:-5], original_filename)
				print("Copying \"" + data_filename + "\" to \"" + restore_filename + "\"")
				restore_directory = os.path.split(restore_filename)[0]
				if not os.path.exists(restore_directory):
					os.makedirs(restore_directory)
				shutil.copy(data_filename, restore_filename)
			print("- done.")
			return
	raise ServerException("File not found.")


def show_error(e, no_ui=False):
	"""TODO"""
	message = None
	if isinstance(e, str):
		message = e
	else: 
		message = str(e)

	print("[ERROR] " + message + "\n\n" + traceback.format_exc())

	'''if (not no_ui):
		if (sc4mp_ui != None):
			if (sc4mp_ui == True):
				tk.Tk().withdraw()
			messagebox.showerror(SC4MP_TITLE, message)'''


def fatal_error(e):
	"""TODO"""

	message = None
	if isinstance(e, str):
		message = e
	else: 
		message = str(e)

	print("[FATAL] " + message + "\n\n" + traceback.format_exc())

	'''if (sc4mp_ui != None):
		if (sc4mp_ui == True):
			tk.Tk().withdraw()
		messagebox.showerror(SC4MP_TITLE, message)'''

	global sc4mp_server_running
	sc4mp_server_running = False
	#sys.exit()


# Objects

class Config:
	"""TODO"""


	def __init__(self, path, defaults):
		"""TODO"""

		# Parameters
		self.PATH = path
		self.DEFAULTS = defaults

		# Create dictionary with default config settings
		self.data = {}
		for section in self.DEFAULTS:
			section_name = section[0]
			section_items = section[1]
			self.data.setdefault(section_name, {})
			for item in section_items:
				item_name = item[0]
				item_value = item[1]
				self.data[section_name].setdefault(item_name, item_value)
		
		# Try to read settings from the config file and update the dictionary accordingly
		parser = configparser.RawConfigParser()
		try:
			parser.read(self.PATH)
			for section_name in self.data.keys():
				section = self.data[section_name]
				try:
					for item_name in section.keys():
						try:
							from_file = parser.get(section_name, item_name)
							if from_file == "True":
								self.data[section_name][item_name] = True
							elif from_file == "False":
								self.data[section_name][item_name] = False
							elif from_file == "None":
								self.data[section_name][item_name] = None
							else:
								t = type(self.data[section_name][item_name])
								self.data[section_name][item_name] = t(from_file)
						except Exception as e:
							show_error(e, no_ui=True)
				except Exception as e:
					show_error(e, no_ui=True)
		except Exception as e:
			show_error(e, no_ui=True)

		# Update config file
		self.update()


	def __getitem__(self, key):
		"""TODO"""
		return self.data.__getitem__(key)


	def __setitem__(self, key, value):
		"""TODO"""
		return self.data.__setitem__(key, value)


	def update(self):
		"""TODO"""
		parser = configparser.RawConfigParser()
		for section_name in self.data.keys():
			parser.add_section(section_name)
			section = self.data[section_name]
			for item_name in section.keys():
				item_value = section[item_name]
				parser.set(section_name, item_name, item_value)
		with open(self.PATH, 'wt') as file:
			parser.write(file)
		try:
			update_config_constants(self)
		except:
			pass


class DBPF:
	"""TODO include credits to original php file"""


	def __init__(self, filename, offset=0):
		"""TODO"""

		report('Parsing "' + filename + '"...', self)

		self.filename = filename
		self.offset = offset

		self.NONSENSE_BYTE_OFFSET = 9

		# Try opening the file to read bytes
		try:
			self.file = open(self.filename, 'rb')
		except Exception as e:
			raise e #TODO

		# Advance to offset
		start = self.offset
		if self.offset > 0:
			self.file.seek(self.offset)

		# Verify that the file is a DBPF
		test = self.file.read(4)
		if test != b"DBPF":
			return #TODO raise exception

		# Read the header
		self.majorVersion = self.read_UL4()
		self.minorVersion = self.read_UL4()
		self.reserved = self.file.read(12)
		self.dateCreated = self.read_UL4()
		self.dateModified = self.read_UL4()
		self.indexMajorVersion = self.read_UL4()
		self.indexCount = self.read_UL4()
		self.indexOffset = self.read_UL4()
		self.indexSize = self.read_UL4()
		self.holesCount = self.read_UL4()
		self.holesOffset = self.read_UL4()
		self.holesSize = self.read_UL4()
		self.indexMinorVersion = self.read_UL4() - 1
		self.reserved2 = self.file.read(32)
		self.header_end = self.file.tell()

		# Seek to index table
		self.file.seek(offset + self.indexOffset)

		# Read index table
		self.indexData = []
		for index in range(0, self.indexCount):
			self.indexData.append({})
			self.indexData[index]['typeID'] = self.read_ID()
			self.indexData[index]['groupID'] = self.read_ID()
			self.indexData[index]['instanceID'] = self.read_ID()
			if ((self.indexMajorVersion == "7") and (self.indexMinorVersion == "1")):
				self.indexData[index]['instanceID2'] = self.read_ID()
			self.indexData[index]['offset'] = self.read_UL4()
			self.indexData[index]['filesize'] = self.read_UL4()
			self.indexData[index]['compressed'] = False #TODO
			self.indexData[index]['truesize'] = 0 #TODO


	def decompress(self, length):

		#report('Decompressing ' + str(length) + ' bytes...', self)

		buf = ""
		answer = bytes()
		answerlen = 0
		numplain = ""
		numcopy = ""
		offset = ""

		while length > 0:
			try:
				cc = self.read_UL1(self.file)
			except Exception as e:
				show_error(e)
				break
			length -= 1
			#print("Control char is " + str(cc) + ", length remaining is " + str(length) + ".\n")
			if cc >= 252: #0xFC
				numplain = cc & 3 #0x03
				if numplain > length:
					numplain = length
				numcopy = 0
				offset = 0
			elif cc >= 224: #0xE0
				numplain = (cc - 223) << 2 #223 = 0xdf
				numcopy = 0
				offset = 0
			elif cc >= 192: #0xC0
				length -= 3
				byte1 = self.read_UL1(self.file)
				byte2 = self.read_UL1(self.file)
				byte3 = self.read_UL1(self.file)
				numplain = cc & 3 #0x03
				numcopy = ((cc & 12) << 6) + 5 + byte3 #12 = 0x0c
				offset = ((cc & 16) << 12) + (byte1 << 8) + byte2 #16 = 0x10
			elif cc >= 128: #0x80
				length -= 2
				byte1 = self.read_UL1(self.file)
				byte2 = self.read_UL1(self.file)
				numplain = (byte1 & 192) >> 6 #192 = 0xc0
				numcopy = (cc & 63) + 4 #63 = 0x3f
				offset = ((byte1 & 63) << 8) + byte2 #63 = 0x3f
			else:
				length -= 1
				byte1 = self.read_UL1(self.file)
				numplain = cc & 3 #3 = 0x03
				numcopy = ((cc & 28) >> 2) + 3 #28 = 0x1c
				offset = ((cc & 96) << 3) + byte1 #96 = 0x60
			length -= numplain

			# This section basically copies the parts of the string to the end of the buffer:
			if numplain > 0:
				buf = self.file.read(numplain)
				answer = answer + buf
			fromoffset = len(answer) - (offset + 1)  # 0 == last char
			for index in range(numcopy):
				#print(str(answer))
				#print(str(cc))
				#print(str(offset))
				#print(str(fromoffset))
				#TODO remove try and except block. decompression algorithm breaks with a control char of 206. the offset becomes larger than the length of the answer, causing a negative fromindex and an indexing error. for now it does not seem to affect city coordinates
				try:
					answer = answer + (answer[fromoffset + index]).to_bytes(1, 'little') #substr(fromoffset + index, 1)
				except Exception as e:
					#show_error(e) #TODO
					return io.BytesIO(answer)
			answerlen += numplain
			answerlen += numcopy

		return io.BytesIO(answer)


	def read_UL1(self, file=None):
		"""TODO"""
		if file == None:
			file = self.file
		return struct.unpack('<B', file.read(1))[0]


	def read_UL2(self, file=None):
		"""TODO"""
		if file == None:
			file = self.file
		return struct.unpack('<H', file.read(2))[0]
	
	
	def read_UL4(self, file=None):
		"""TODO"""
		if file == None:
			file = self.file
		return struct.unpack('<L', file.read(4))[0]


	def read_ID(self, file=None):
		"""TODO"""
		if file == None:
			file = self.file
		return file.read(4)[::-1].hex()


	def get_indexData_entry_by_type_ID(self, type_id):
		"""TODO"""
		for entry in self.indexData:
			if entry['typeID'] == type_id:
				return entry


	def goto_subfile(self, type_id):
		"""TODO"""
		entry = self.get_indexData_entry_by_type_ID(type_id)
		self.file.seek(entry['offset'])
		#print(entry['offset'] + 9)


	def get_subfile_size(self, type_id):
		"""TODO"""
		entry = self.get_indexData_entry_by_type_ID(type_id)
		return entry['filesize']


	#def get_subfile_header(self, type_id):
	#	"""TODO"""
	#	self.goto_subfile(type_id)
	#	return (self.read_UL4(), self.read_ID(), ) #TODO how to read these values?


	def decompress_subfile(self, type_id):
		"""TODO"""
		#report('Decompressing "' + type_id + '"...', self)
		self.goto_subfile(type_id)
		self.file.read(self.NONSENSE_BYTE_OFFSET)
		return self.decompress(self.get_subfile_size(type_id))


	def get_SC4ReadRegionalCity(self):
		"""TODO"""

		report('Parsing region view subfile of "' + self.filename + '"...', self)

		data = self.decompress_subfile("ca027edb")
	
		#print(data.read())
		#data.seek(0)

		self.SC4ReadRegionalCity = {}

		self.SC4ReadRegionalCity['majorVersion'] = self.read_UL2(data)
		self.SC4ReadRegionalCity['minorVersion'] = self.read_UL2(data)
		
		self.SC4ReadRegionalCity['tileXLocation'] = self.read_UL4(data)
		self.SC4ReadRegionalCity['tileYLocation'] = self.read_UL4(data)
		
		self.SC4ReadRegionalCity['citySizeX'] = self.read_UL4(data)
		self.SC4ReadRegionalCity['citySizeY'] = self.read_UL4(data)
		
		self.SC4ReadRegionalCity['residentialPopulation'] = self.read_UL4(data)
		self.SC4ReadRegionalCity['commercialPopulation'] = self.read_UL4(data)
		self.SC4ReadRegionalCity['industrialPopulation'] = self.read_UL4(data)

		self.SC4ReadRegionalCity['unknown1'] = data.read(4) #TODO read float

		self.SC4ReadRegionalCity['mayorRating'] = self.read_UL1(data)
		self.SC4ReadRegionalCity['starCount'] = self.read_UL1(data)
		self.SC4ReadRegionalCity['tutorialFlag'] = self.read_UL1(data)

		self.SC4ReadRegionalCity['cityGUID'] = self.read_UL4(data)

		self.SC4ReadRegionalCity['unknown5'] = self.read_UL4(data)
		self.SC4ReadRegionalCity['unknown6'] = self.read_UL4(data)
		self.SC4ReadRegionalCity['unknown7'] = self.read_UL4(data)
		self.SC4ReadRegionalCity['unknown8'] = self.read_UL4(data)
		self.SC4ReadRegionalCity['unknown9'] = self.read_UL4(data)

		self.SC4ReadRegionalCity['modeFlag'] = self.read_UL1(data)

		#TODO keep reading file

		return self.SC4ReadRegionalCity

	
	def get_cSC4Simulator(self):
		"""TODO"""

		data = self.decompress_subfile("2990c1e5")

		print(data.read())
		data.seek(0)

		self.cSC4Simulator = {}

		#TODO


# Workers

class Server(th.Thread):
	"""TODO"""


	def __init__(self):
		"""TODO"""

		super().__init__()

		self.BIND_RETRY_DELAY = 5

		#self.check_version() #TODO
		#TODO lock server directory
		self.create_subdirectories()
		self.load_config()
		self.prep_database()
		self.clear_temp()
		self.prep_regions() 
		self.prep_backups()
		self.prep_server_list()

	
	def run(self):
		"""TODO"""

		try:

			global sc4mp_server_running, sc4mp_request_threads

			report("Starting server...")

			report("- creating socket...")
			s = socket.socket()

			report("- binding host " + SC4MP_HOST + " and port " + str(SC4MP_PORT) + "...")
			while True:
				try:
					s.bind((SC4MP_HOST, SC4MP_PORT))
					break
				except OSError as e:
					show_error(e)
					print(f"[WARNING] - failed to bind socket, retrying in {self.BIND_RETRY_DELAY} seconds...")
					time.sleep(self.BIND_RETRY_DELAY)

			report("- listening for connections...")
			s.listen(5)
			
			sc4mp_server_running = True

			try:

				max_request_threads = sc4mp_config["PERFORMANCE"]["max_request_threads"]

				client_requests = {}
				client_requests_cleared = datetime.now()

				while sc4mp_server_running:

					if datetime.now() >= client_requests_cleared + timedelta(seconds=60):

						client_requests = {}
						client_requests_cleared = datetime.now()
					
					if max_request_threads == None or sc4mp_request_threads < max_request_threads:

						try:

							c, address = s.accept()

							if (sc4mp_config["PERFORMANCE"]["request_limit"] != None and address[0] in client_requests and client_requests[address[0]] >= sc4mp_config["PERFORMANCE"]["request_limit"]):
								report("[WARNING] Connection blocked from " + str(address[0]) + ":" + str(address[1]) + ".")
								c.close()
								continue
							else:
								client_requests.setdefault(address[0], 0)
								client_requests[address[0]] = client_requests[address[0]] + 1

							report("Connection accepted with " + str(address[0]) + ":" + str(address[1]) + ".")

							self.log_client(c)

							sc4mp_request_threads += 1

							RequestHandler(c).start()	

						except Exception as e: #socket.error as e:

							show_error(e)
				
					else:

						print("[WARNING] Request thread limit reached!")

						time.sleep(SC4MP_DELAY)
				
			except (SystemExit, KeyboardInterrupt) as e:

				pass

			report("Shutting down...")
			sc4mp_server_running = False

		except Exception as e:

			fatal_error(e)


	def log_client(self, c):
		"""TODO"""

		# Get ip
		ip = c.getpeername()[0]

		# Get clients database
		clients_data = sc4mp_clients_database_manager.data
		
		# Get data entry that matches ip
		client_entry = None
		try:
			client_entry = clients_data[ip]
		except:
			client_entry = {}
			clients_data[ip] = client_entry

		# Set values
		client_entry.setdefault("users", [])
		client_entry.setdefault("ban", False)
		client_entry.setdefault("first_contact", datetime.now().strftime("%Y-%m-%d %H:%M:%S"))
		client_entry["last_contact"] = datetime.now().strftime("%Y-%m-%d %H:%M:%S")


	'''def check_version(self): #TODO doesnt work
		"""TODO"""

		report("Checking for updates...")

		version = []
		for server in SC4MP_SERVERS:
			host = server[0]
			port = server[1]
			try:
				s = socket.socket()
				s.settimeout(5)
				s.connect((host, port))
				s.send(b"server_version")
				bytes = s.recv(SC4MP_BUFFER_SIZE)
				if (len(bytes) > 0):
					split_bytes = bytes.split(SC4MP_SEPARATOR)
					for bytes in split_bytes:
						version.append(int(bytes.decode()))
					break
			except Exception as e:
				show_error(e)

		new_version_available = False
		if (len(version) == 3):
			version = tuple(version)
			new_version_available = version > unformat_version(SC4MP__VERSION)

		if (new_version_available):
			print("[WARNING] Version v" + '.'.join(version) + " is available!")'''


	def create_subdirectories(self):
		"""TODO"""

		report("Creating subdirectories...")

		directories = ["_Backups", "_Database", "_Temp", "Plugins", "Regions"]

		for directory in directories:
			new_directory = os.path.join(sc4mp_server_path, directory)
			if not os.path.exists(new_directory):
				try:
					os.makedirs(new_directory)
					if (directory == "Plugins" or directory == "Regions"):
						shutil.unpack_archive(get_sc4mp_path(directory + ".zip"), new_directory)
				except Exception as e:
					show_error(e)
					#report("Failed to create " + directory + " subdirectory.", None, "WARNING")
					#report('(this may have been printed by error, check your sc4mp_server_path subdirectory)', None, "WARNING")


	def load_config(self):
		"""TODO"""

		global sc4mp_config, SC4MP_CONFIG_PATH
		SC4MP_CONFIG_PATH = os.path.join(sc4mp_server_path, "serverconfig.ini")

		report("Loading config...")
		
		sc4mp_config = Config(SC4MP_CONFIG_PATH, SC4MP_CONFIG_DEFAULTS)

		'''global SC4MP_HOST
		global SC4MP_PORT
		global SC4MP_SERVER_ID
		global SC4MP_SERVER_NAME
		global SC4MP_SERVER_DESCRIPTION

		report("Loading config...")

		config_path = os.path.join(sc4mp_server_path, "serverconfig.ini")

		try:

			config = configparser.RawConfigParser()
			config.read(config_path)

			SC4MP_HOST = config.get('server', "host")
			SC4MP_PORT = int(config.get('server', 'port'))
			SC4MP_SERVER_ID = config.get('server', "server_id")
			SC4MP_SERVER_NAME = config.get('server', "server_name")
			SC4MP_SERVER_DESCRIPTION = config.get('server', "server_description")

		except:

			config.remove_section('server')
			config.add_section('server')
			config.set('server', 'host', default_host)
			config.set('server', 'port', default_port)
			config.set('server', 'server_id', default_server_id)
			config.set('server', 'server_name', default_server_name)
			config.set('server', 'server_description', default_server_description)
			
			with open(config_path, 'wt') as config_file:
				config.write(config_file)

			SC4MP_HOST = default_host
			SC4MP_PORT = default_port
			SC4MP_SERVER_ID = default_server_id
			SC4MP_SERVER_NAME = default_server_name
			SC4MP_SERVER_DESCRIPTION = default_server_description'''


	def prep_database(self):
		"""TODO"""

		report("Preparing database...")

		# Database directory
		database_directory = os.path.join(sc4mp_server_path, "_Database")

		# Users database
		filename = os.path.join(database_directory, "users.json")
		if not os.path.exists(filename):
			create_empty_json(filename)

		# Clients database
		filename = os.path.join(database_directory, "clients.json")
		if not os.path.exists(filename):
			create_empty_json(filename)

		# Get region directory names
		regions = []
		regions_directory = os.path.join(sc4mp_server_path, "Regions")
		items = os.listdir(regions_directory)
		for item in items:
			path = os.path.join(regions_directory, item)
			if not os.path.isfile(path):
				regions.append(item)

		# Create databases for each region
		for region in regions:
			
			# Region directory
			region_directory = os.path.join(regions_directory, region)

			# Create subdirectories in region directory
			region_subdirectories = ["_Database", "_Backups"]
			for region_subdirectory in region_subdirectories:
				directory = os.path.join(region_directory, region_subdirectory)
				if not os.path.exists(directory):
					os.makedirs(directory)

			# Get database
			filename = os.path.join(region_directory, "_Database", "region.json")
			data = None
			try:
				data = load_json(filename)
			except:
				data = {}
			
			# Get savegame paths
			savegame_paths = []
			items = os.listdir(region_directory)
			for item in items:
				path = os.path.join(region_directory, item)
				if (os.path.isfile(path) and path[-4:] == ".sc4"):
					savegame_paths.append(path)

			# Open savegames as DBPF objects
			savegames = []
			for savegame_path in savegame_paths:
				savegames.append(DBPF(savegame_path))

			# Get the region subfile of each DBPF object and update the database
			for savegame in savegames:

				# Get region subfile
				savegame.get_SC4ReadRegionalCity()

				# Get values from region subfile
				savegameX = savegame.SC4ReadRegionalCity["tileXLocation"]
				savegameY = savegame.SC4ReadRegionalCity["tileYLocation"]
				savegameSize = savegame.SC4ReadRegionalCity["citySizeX"]

				# Get md5 hashcode of date subfile
				#savegame_date_subfile_hash = file_md5(savegame.decompress_subfile("2990c1e5"))

				# Get dictionary for savegame data
				coords = str(savegameX) + "_" + str(savegameY)
				entry = data.get(coords, {})
<<<<<<< HEAD
				if entry == None:
=======
				if (entry == None):
>>>>>>> 31d15e7c
					entry = {}
				data[coords] = entry

				# Create reset savegame file if needed
				if not "reset_filename" in entry.keys():
					reset_directory = os.path.join(region_directory, "_Backups", coords)
					if not os.path.exists(reset_directory):
						os.makedirs(reset_directory)
					reset_filename = os.path.join(reset_directory, "reset.sc4")
					shutil.copy(savegame.filename, reset_filename)
					entry["reset_filename"] = reset_filename

				# Set entry values
				set_savegame_data(entry, savegame)

				# Reserve tiles which the savegame occupies
				for offsetX in range(savegameSize):
					x = savegameX + offsetX
					for offsetY in range(savegameSize):
						y = savegameY + offsetY
						data.setdefault(str(x) + "_" + str(y), None)

			# Cleanup DBPF objects to avoid errors when attempting to delete save files
			savegames = None

			update_json(filename, data)

		if sc4mp_nostart:
			return

		# Users database manager
		global sc4mp_users_database_manager
		sc4mp_users_database_manager = DatabaseManager(os.path.join(sc4mp_server_path, "_Database", "users.json"))
		sc4mp_users_database_manager.start()

		# Clients database manager
		global sc4mp_clients_database_manager
		sc4mp_clients_database_manager = DatabaseManager(os.path.join(sc4mp_server_path, "_Database", "clients.json"))
		sc4mp_clients_database_manager.start()


	def clear_temp(self):
		"""TODO"""

		report("Clearing temporary files...")

		purge_directory(os.path.join(sc4mp_server_path, "_Temp"))


	def prep_regions(self):
		"""TODO"""

		if sc4mp_nostart:
			return

		report("Preparing regions...")

		export("regions")

		# Regions manager
		global sc4mp_regions_manager
		sc4mp_regions_manager = RegionsManager()
		sc4mp_regions_manager.start()


	def prep_backups(self):
		"""TODO"""

		report("Preparing backups...")

		# Backups manager
		global sc4mp_backups_manager
		sc4mp_backups_manager = BackupsManager()
		if sc4mp_config["BACKUPS"]["backup_server_on_startup"]:
			sc4mp_backups_manager.backup()
		if not sc4mp_nostart:
			sc4mp_backups_manager.start()


	def prep_server_list(self):
		"""TODO"""

		if sc4mp_nostart:
			return

		if not sc4mp_config["NETWORK"]["discoverable"]:
			return

		report("Preparing server list...")

		global sc4mp_server_list
		sc4mp_server_list = ServerList()
		sc4mp_server_list.start()


class BackupsManager(th.Thread):
	"""TODO"""

	
	def __init__(self):
		"""TODO"""

		super().__init__()
	

	def run(self):
		"""TODO"""

		try:

			global sc4mp_server_running

			while not sc4mp_server_running:
				
				time.sleep(SC4MP_DELAY)

			while sc4mp_server_running:

				try:

					# Delay
					time.sleep(3600 * sc4mp_config["BACKUPS"]["server_backup_interval"])

					# Create backup
					self.backup()

				except Exception as e:

					# Report error
					show_error(e)

					# Delay until retrying backup
					time.sleep(60)

		except Exception as e:

			fatal_error(e)


	def load_json(self, filename):
		"""TODO"""
		try:
			with open(filename, 'r') as file:
				return json.load(file)
		except:
			return {}

	
	def update_json(self, filename, data):
		"""TODO"""
		with open(filename, 'w') as file:
			file.seek(0)
			json.dump(data, file, indent=4)
			file.truncate()


	def backup(self): #TODO stop backing up the backups subdirectory
		"""TODO"""

		# Report creating backups
		report("Creating backup...", self)
				
		# Loop through all files in server directory and append them to a list
		fullpaths = []
		for path, directories, files in os.walk(sc4mp_server_path):
			for file in files:
				if not os.path.abspath(os.path.join(sc4mp_server_path, "_Backups")) in os.path.abspath(path):
					fullpaths.append(os.path.join(path, file))

		# Create a files entry for the backup dictionary
		files_entry = {}

		# Loop through fullpaths and backup the files and add them to the files entry
		for fullpath in fullpaths:
			hashcode = md5(fullpath)
			filesize = os.path.getsize(fullpath)
			directory = os.path.join(sc4mp_server_path, "_Backups", "data")
			if not os.path.exists(directory):
				os.makedirs(directory)
			filename = os.path.join(directory, hashcode + "_" + str(filesize))
			if not os.path.exists(filename) or not hashcode == md5(filename) or not filesize == os.path.getsize(filename):
				report('- copying "' + fullpath + '"...', self)
				if os.path.exists(filename):
					os.remove(filename)
				shutil.copy(fullpath, filename)
			fullpath_entry = {}
			fullpath_entry["hashcode"] = hashcode
			fullpath_entry["size"] = filesize
			#fullpath_entry["backup_filename"] = filename
			files_entry[fullpath] = fullpath_entry

		# Create dictionary for backup and add the files entry
		backup_data = {}
		backup_data["files"] = files_entry

		# Update database
		backup_filename = os.path.join(sc4mp_server_path, "_Backups", datetime.now().strftime("%Y%m%d%H%M%S") + ".json")
		self.update_json(backup_filename, backup_data)

		# Report done
		report("- done.", self)


class DatabaseManager(th.Thread):
	"""TODO"""

	
	def __init__(self, filename):
		"""TODO"""

		super().__init__()
	
		self.filename = filename #os.path.join(sc4mp_server_path, "_Database", "users.json")
		self.data = self.load_json(self.filename)


	def run(self):
		"""TODO"""
	
		try:

			global sc4mp_server_running

			while not sc4mp_server_running:
				
				time.sleep(SC4MP_DELAY)

			#report("Monitoring database for changes...", self) #TODO why is the spacing wrong?
			
			old_data = str(self.data)
			
			while sc4mp_server_running: #TODO pretty dumb way of checking if a dictionary has been modified. also this thread probably needs to stop at some point
				try:
					time.sleep(SC4MP_DELAY)
					new_data = str(self.data)
					if old_data != new_data:
						report('Updating "' + self.filename + '"...', self)
						self.update_json(self.filename, self.data)
						report("- done.", self)
					old_data = new_data
				except Exception as e:
					show_error(e)

		except Exception as e:

			fatal_error(e)


	def load_json(self, filename):
		"""TODO"""
		try:
			with open(filename, 'r') as file:
				return json.load(file)
		except:
			return {}

	
	def update_json(self, filename, data):
		"""TODO"""
		with open(filename, 'w') as file:
			file.seek(0)
			json.dump(data, file, indent=4)
			file.truncate()


class RegionsManager(th.Thread):
	"""TODO"""

	
	def __init__(self):
		"""TODO"""

		super().__init__()

		self.regions_modified = False
		self.export_regions = False
		self.tasks = []
		self.outputs = {}
	

	def run(self):
		"""TODO"""

		try:

			global sc4mp_server_running

			while not sc4mp_server_running:
				
				time.sleep(SC4MP_DELAY)
			
			while sc4mp_server_running:

				try:

					# Package regions if requested, otherwise check for new tasks
					if self.export_regions:

						report("Exporting regions as requested...", self)

						export("regions")

						report("- done.", self)

						self.regions_modified = False
						self.export_regions = False

					else:

						# Check for the next task
						if len(self.tasks) > 0:

							# Get the next task
							task = self.tasks.pop(0)

							# Read values from tuple
							save_id = task[0]
							user_id = task[1]
							region = task[2]
							savegame = task[3]

							report('Processing task "' + save_id + '"...', self)

							# Another layer of exception handling so that the request handler isn't waiting around in the event of an error
							try:

								# Get values from savegame
								filename = savegame.filename
								savegameX = savegame.SC4ReadRegionalCity["tileXLocation"]
								savegameY = savegame.SC4ReadRegionalCity["tileYLocation"]
								savegameSizeX = savegame.SC4ReadRegionalCity["citySizeX"]
								savegameSizeY = savegame.SC4ReadRegionalCity["citySizeY"]
								savegameModeFlag = savegame.SC4ReadRegionalCity["modeFlag"]

								# Set "coords" variable. Used as a key in the region database and also for the name of the new save file
								coords = str(savegameX) + "_" + str(savegameY)

								# Get region database
								data_filename = os.path.join(sc4mp_server_path, "Regions", region, "_Database", "region.json")
								data = self.load_json(data_filename)
								
								# Get city entry
								entry = None
								try:
									entry = data[coords]
								except:
									entry = {}
									data[coords] = entry

								# Filter out godmode savegames if required
								if sc4mp_config["RULES"]["godmode_filter"]:
									if savegameModeFlag == 0:
										self.outputs[save_id] = "You must establish a city before claiming a tile."
								
								# Filter out cities that don't match the region configuration
								if entry == None:
									self.outputs[save_id] = "Invalid city location."

								# Filter out cities of the wrong size
								if "size" in entry.keys():
									if (savegameSizeX != savegameSizeY or savegameSizeX != entry["size"]):
										self.outputs[save_id] = "Invalid city size."

								# Filter out claims on tiles with unexpired claims of other users
								if "owner" in entry.keys():
									owner = entry["owner"]
									if (owner != None and owner != user_id):
										if sc4mp_config["RULES"]["claim_duration"] == None:
											self.outputs[save_id] = "City already claimed."
										else:
											expires = datetime.strptime(entry["modified"], "%Y-%m-%d %H:%M:%S") + timedelta(days=sc4mp_config["RULES"]["claim_duration"])
											if expires > datetime.now():
												self.outputs[save_id] = "City already claimed."

								# Filter out cliams of users who have exhausted their region claims
								if (not "owner" in entry.keys() or entry["owner"] != user_id):
									if sc4mp_config["RULES"]["max_region_claims"] != None:
										claims = 0
										for key in data.keys():
											try:
												if data[key]["owner"] == user_id:
													claims += 1
											except:
												pass
										if claims >= sc4mp_config["RULES"]["max_region_claims"]:
											self.outputs[save_id] = "Claim limit reached in this region."

								# Filter out claims of users who have exhausted their total claims
								#TODO

								# Proceed if save push has not been filtered out
								if not save_id in self.outputs.keys():

									# Delete previous save file if it exists
									if "filename" in entry.keys():
										previous_filename = os.path.join(sc4mp_server_path, "Regions", region, entry["filename"])
										if os.path.exists(previous_filename):
											os.remove(previous_filename)

									# Copy save file from temporary directory to regions directory
									destination = os.path.join(sc4mp_server_path, "Regions", region, coords + ".sc4") #TODO include city name?
									if os.path.exists(destination):
										os.remove(destination)
									shutil.copy(filename, destination)

									# Copy save file from temporary directory to backup directory
									backup_directory = os.path.join(sc4mp_server_path, "Regions", region, "_Backups", coords)
									if not os.path.exists(backup_directory):
										os.makedirs(backup_directory)
									while (sc4mp_config["BACKUPS"]["max_savegame_backups"] != None and len(os.listdir(backup_directory)) > sc4mp_config["BACKUPS"]["max_savegame_backups"]):
										delete_filename = random.choice(os.listdir(backup_directory))
										if delete_filename == "reset.sc4":
											continue
										os.remove(os.path.join(backup_directory, delete_filename))
									destination = os.path.join(backup_directory, datetime.now().strftime("%Y%m%d%H%M%S") + ".sc4")
									shutil.copy(filename, destination)
									#TODO delete old backups

									# Set entry values
									entry["filename"] = coords + ".sc4"
									entry["owner"] = user_id
									entry["modified"] = datetime.now().strftime("%Y-%m-%d %H:%M:%S")
									set_savegame_data(entry, savegame)

									# Update database
									self.update_json(data_filename, data)

									# Mark regions as modified
									self.regions_modified = True

									# Report success
									self.outputs[save_id] = "ok"

							except Exception as e:

								# Report an error to the request handler
								self.outputs[save_id] = "Unexpected server-side error."

								# Raise the exception so that it appears in the server's output
								raise e

							report("- done.", self)

						else:

							# Clean up inbound temporary files and outputs
							try:
								path = os.path.join(sc4mp_server_path, "_Temp", "inbound")
								for directory in os.listdir(path):
									if directory in self.outputs.keys():

										shutil.rmtree(os.path.join(path, directory))

										# sleep to allow RequestHandler.save() time to check for success #TODO better solution needed, but this works for now
										time.sleep(2 * SC4MP_DELAY)

										self.outputs.pop(directory)

							except Exception as e:
								pass
							
							time.sleep(SC4MP_DELAY)

				except Exception as e:

					show_error(e)

		except Exception as e:

			fatal_error(e)


	def load_json(self, filename):
		"""TODO"""
		try:
			with open(filename, 'r') as file:
				return json.load(file)
		except:
			return {}

	
	def update_json(self, filename, data):
		"""TODO"""
		with open(filename, 'w') as file:
			file.seek(0)
			json.dump(data, file, indent=4)
			file.truncate()


class RequestHandler(th.Thread):
	"""TODO"""


	def __init__(self, c):
		"""TODO"""

		super().__init__()
		
		self.c = c


	def run(self):
		"""TODO"""

		try:

			global sc4mp_server_running, sc4mp_request_threads

			try:

				c = self.c

				args = c.recv(SC4MP_BUFFER_SIZE).decode().split(" ")

				request = args[0]

				report("Request: " + request, self)

				if request == "ping":
					self.ping(c)
				elif request == "server_id":
					self.send_server_id(c)
				elif request == "server_name":
					self.send_server_name(c)
				elif request == "server_description":
					self.send_server_description(c)
				elif request == "server_url":
					self.send_server_url(c)
				elif request == "server_version":
					self.send_server_version(c)
				elif request == "user_id":
					self.send_user_id(c, args[1])
				elif request == "token":
					self.request_header(c, args[1], args[2], args)
					self.send_token(c)
				elif request == "plugins":
					if sc4mp_config["SECURITY"]["private"]:
						self.request_header(c, args)
					self.send_plugins(c)
				elif request == "regions":
					if sc4mp_config["SECURITY"]["private"]:
						self.request_header(c, args)
					self.send_regions(c)
				elif request == "save":
					self.request_header(c, args)
					self.save(c)
				elif request == "add_server":
					self.add_server(c, args[1])
				elif request == "server_list":
					self.server_list(c)
				elif request == "password_enabled":
					self.password_enabled(c)
				elif request == "check_password":
					self.check_password(c, " ".join(args[1:]))
				elif request == "user_plugins_enabled":
					self.user_plugins_enabled(c)
				elif request == "private":
					self.private(c)
				elif request == "time":
					c.send(datetime.now().strftime("%Y-%m-%d %H:%M:%S").encode())
				elif request == "info":
					c.send((json.dumps({  
						"server_id": sc4mp_config["INFO"]["server_id"],  
						"server_name": sc4mp_config["INFO"]["server_name"],
						"server_description": sc4mp_config["INFO"]["server_description"],
						"server_url": sc4mp_config["INFO"]["server_url"],
						"server_version": SC4MP_VERSION,
						"private": sc4mp_config["SECURITY"]["private"],
						"password_enabled": sc4mp_config["SECURITY"]["password_enabled"],
						"user_plugins_enabled": sc4mp_config["RULES"]["user_plugins"],
					}).encode()))

				c.close()
			
				#report("- connection closed.", self)

			except Exception as e:

				show_error(e)

			sc4mp_request_threads -= 1

		except Exception as e:

			fatal_error(e)


	def request_header(self, c, args):
		"""TODO"""

		if unformat_version(args[1])[:2] < unformat_version(SC4MP_VERSION)[:2]:
			c.close()
			raise ServerException("Invalid version.")

		if sc4mp_config["SECURITY"]["password_enabled"]:
			if args[3:] != sc4mp_config["SECURITY"]["password"]:
				c.close()
				raise ServerException("Incorrect password.")

		self.user_id = self.log_user(c, args[2])


	def ping(self, c):
		"""TODO"""
		c.send(b"pong")


	def send_server_id(self, c):
		"""TODO"""
		c.send(SC4MP_SERVER_ID.encode())


	def send_server_name(self, c):
		"""TODO"""
		c.send(SC4MP_SERVER_NAME.encode())


	def send_server_description(self, c):
		"""TODO"""
		c.send(SC4MP_SERVER_DESCRIPTION.encode())


	def send_server_url(self, c):
		"""TODO"""
		c.send(sc4mp_config["INFO"]["server_url"].encode())


	def send_server_version(self, c):
		"""TODO"""
		c.send(SC4MP_VERSION.encode())


	def send_user_id(self, c, hash):
		"""TODO"""

		# Get database
		data = sc4mp_users_database_manager.data

		# Send the user_id that matches the hash
		for user_id in data.keys():
			try:
				token = data[user_id]["token"]
				if hashlib.sha256((user_id + token).encode()).hexdigest() == hash:
					c.send(user_id.encode())
					break
			except:
				pass


	def send_token(self, c):
		"""TODO"""
		
		user_id = self.user_id

		token = ''.join(random.SystemRandom().choice(string.ascii_letters + string.digits) for i in range(32))

		# Get database
		data = sc4mp_users_database_manager.data

		# Get database entry for user
		key = user_id
		entry = data.get(key, {})
<<<<<<< HEAD
		if entry == None:
=======
		if (entry == None):
>>>>>>> 31d15e7c
			entry = {}
		data[key] = entry

		# Set token in database entry
		entry["token"] = token

		# Send token
		c.send(token.encode())


	def send_plugins(self, c):
		"""TODO"""

		#filename = os.path.join(sc4mp_server_path, os.path.join("_Temp", os.path.join("outbound", "Plugins.zip")))
		#send_or_cached(c, filename)

		send_tree(c, os.path.join(sc4mp_server_path, "Plugins"))


	def send_regions(self, c):
		"""TODO"""

		if sc4mp_regions_manager.regions_modified:
			sc4mp_regions_manager.export_regions = True
			while sc4mp_regions_manager.export_regions:
				time.sleep(SC4MP_DELAY)

		#filename = os.path.join(sc4mp_server_path, os.path.join("_Temp", os.path.join("outbound", "Regions.zip")))
		#send_or_cached(c, filename)

		send_tree(c, os.path.join(sc4mp_server_path, "_Temp", "outbound", "Regions"))


	'''def delete(self, c):
		"""TODO"""

		c.send(SC4MP_SEPARATOR)

		user_id = self.log_user(c)
		c.send(SC4MP_SEPARATOR)
		region = c.recv(SC4MP_BUFFER_SIZE).decode()
		c.send(SC4MP_SEPARATOR)
		city = c.recv(SC4MP_BUFFER_SIZE).decode()

		c.send(SC4MP_SEPARATOR) #TODO verify that the user can make the deletion

		#TODO only delete file if user is authorized

		filename = os.path.join(sc4mp_server_path, os.path.join("Regions", os.path.join(region, city)))

		os.remove(filename)'''


	def save(self, c):
		"""TODO"""
		
		user_id = self.user_id

		# Separator
		c.send(b"ok")

		# Receive file count
		file_count = int(c.recv(SC4MP_BUFFER_SIZE).decode())

		# Separator
		c.send(b"ok")

		# Set save id
		save_id = datetime.now().strftime("%Y%m%d%H%M%S") + "_" + user_id

		# Receive files
		for count in range(file_count):

			# Receive region name
			region = c.recv(SC4MP_BUFFER_SIZE).decode()
			c.send(b"ok")

			# Receive city name
			city = c.recv(SC4MP_BUFFER_SIZE).decode()
			c.send(b"ok")

			# Receive file
			path = os.path.join(sc4mp_server_path, "_Temp", "inbound", save_id, region)
			if not os.path.exists(path):
				os.makedirs(path)
			filename = os.path.join(path, str(count) + ".sc4")
			receive_file(c, filename)
			c.send(b"ok")

		# Separator
		c.recv(SC4MP_BUFFER_SIZE)

		# Get path to save directory
		path = os.path.join(sc4mp_server_path, "_Temp", "inbound", save_id)

		# Get regions in save directory
		regions = os.listdir(path)

		# Only allow save pushes of one region
		if len(regions) > 1:
			c.send(b"Too many regions.")
			return		

		# Loop through regions. Should only loop once since save pushes of multiple regions are filtered out.
		for region in regions:

			# Get region path
			region_path = os.path.join(path, region)

			# Create DBPF objects for each file
			savegames = []
			for filename in os.listdir(region_path):
				filename = os.path.join(region_path, filename)
				savegames.append(DBPF(filename))

			# Extract the region subfile from each DBPF
			for savegame in savegames:
				savegame.get_SC4ReadRegionalCity()
			
			# Filter out tiles that do not border every other tile
			report("Savegame filter 1", self)
			new_savegames = []
			for savegame in savegames:
				add = True
				savegameX = savegame.SC4ReadRegionalCity["tileXLocation"]
				savegameY = savegame.SC4ReadRegionalCity["tileYLocation"]
				savegameSizeX = savegame.SC4ReadRegionalCity["citySizeX"]
				savegameSizeY = savegame.SC4ReadRegionalCity["citySizeY"]
				for neighbor in savegames:
					if neighbor == savegame:
						continue
					neighborX = neighbor.SC4ReadRegionalCity["tileXLocation"]
					neighborY = neighbor.SC4ReadRegionalCity["tileYLocation"]
					neighborSizeX = neighbor.SC4ReadRegionalCity["citySizeX"]
					neighborSizeY = neighbor.SC4ReadRegionalCity["citySizeY"]
					conditionX1 = neighborX == savegameX - neighborSizeX
					conditionX2 = neighborX == savegameX + savegameSizeX
					conditionY1 = neighborY == savegameY - neighborSizeY
					conditionY2 = neighborY == savegameY + savegameSizeY
					conditionX = xor(conditionX1, conditionX2) and (neighborY + neighborSizeY > savegameY) or (neighborY < savegameY + savegameSizeY)
					conditionY = xor(conditionY1, conditionY2) and (neighborX + neighborSizeX > savegameX) or (neighborX < savegameX + savegameSizeX)
					condition = xor(conditionX, conditionY)
					if not condition:
						add = False
				if add:
					new_savegames.append(savegame)
					report("YES (" + str(savegameX) + ", " + str(savegameY) + ")", self)
				else:
					report("NO (" + str(savegameX) + ", " + str(savegameY) + ")", self)
			savegames = new_savegames

			# Filter out tiles which have identical date subfiles as their previous versions
			if len(savegames) > 1:
				report("Savegame filter 2", self)
				new_savegames = []
				for savegame in savegames:
					savegameX = savegame.SC4ReadRegionalCity["tileXLocation"]
					savegameY = savegame.SC4ReadRegionalCity["tileYLocation"]
					coords = str(savegameX) + "_" + str(savegameY)
					data = load_json(os.path.join(sc4mp_server_path, "Regions", region, "_Database", "region.json"))
					if coords in data.keys():
						entry = data[coords]
						date_subfile_hashes = entry["date_subfile_hashes"]
						new_date_subfile_hash = file_md5(savegame.decompress_subfile("2990c1e5"))
						if not new_date_subfile_hash in date_subfile_hashes:
							new_savegames.append(savegame)
							report("YES (" + str(savegameX) + ", " + str(savegameY) + ")", self)
						else:
							report("NO (" + str(savegameX) + ", " + str(savegameY) + ")", self)
					else:
						new_savegames.append(savegame)
						report("YES (" + str(savegameX) + ", " + str(savegameY) + ")", self)
					savegame = None
				savegames = new_savegames
			else:
				report("Skipping savegame filter 2", self)

			# If one savegame remains, pass it to the regions manager, otherwise report to the client that the save push is invalid
			if len(savegames) == 1:

				# Get the savegame
				savegame = savegames[0]

				# Send the task to the regions manager
				sc4mp_regions_manager.tasks.append((save_id, user_id, region, savegame))

				# Wait for the output
				while not save_id in sc4mp_regions_manager.outputs.keys():
					time.sleep(SC4MP_DELAY)

				# Send the output to the client
				c.send((sc4mp_regions_manager.outputs[save_id]).encode())

			else:

				# Report to the client that the save push is invalid
				c.send(b"Unpause the game, then retry.")

			# Delete savegame arrays to avoid file deletion errors
			savegames = None
			new_savegames = None

		# Try to delete temporary files
		#try:
		#	shutil.rmtree(path)
		#except:
		#	pass


	def add_server(self, c, port):
		"""TODO"""
		if not sc4mp_config["NETWORK"]["discoverable"]:
			return
		host = c.getpeername()[0]
		port = int(port)
		server = (host, port)
		if (not server in sc4mp_server_list.server_queue) and (not len(sc4mp_server_list.server_queue) > sc4mp_server_list.SERVER_LIMIT):
			sc4mp_server_list.server_queue.append(server)


	def server_list(self, c):
		"""TODO"""
		if not sc4mp_config["NETWORK"]["discoverable"]:
			return
		data = sc4mp_server_list.servers.copy()
		keys = data.keys()
		servers = []
		for key in keys:
			server = (data[key]["host"], data[key]["port"])
			if not server in servers:
				servers.append(server)
		c.send(json.dumps(servers).encode())


	def log_user(self, c, user_id):
		"""TODO"""

		# Use a hashcode of the user id for extra security
		user_id = hashlib.sha256(user_id).hexdigest()[:32]

		# Get the ip
		ip = c.getpeername()[0]
		
		# Get clients database
		clients_data = sc4mp_clients_database_manager.data
		
		# Get data entry that matches ip
		client_entry = clients_data[ip]

		# Check if the client has exceeded the user limit
		if user_id not in client_entry["users"]:
			if (sc4mp_config["SECURITY"]["max_ip_users"] == None or len(client_entry["users"]) < sc4mp_config["SECURITY"]["max_ip_users"]):
				client_entry["users"].append(user_id)
			else:
				c.close()
				raise ServerException("Authentication error.")

		# Get users database
		users_data = sc4mp_users_database_manager.data
		
		# Get data entry that matches user id
		user_entry = None
		try:
			user_entry = users_data[user_id]
		except:
			user_entry = {}
			users_data[user_id] = user_entry

		# Set default values if missing
		user_entry.setdefault("clients", [])
		user_entry.setdefault("ban", False)
		user_entry.setdefault("first_contact", datetime.now().strftime("%Y-%m-%d %H:%M:%S"))

		# Close connection and throw error if the user is banned
		if (user_entry["ban"] or client_entry["ban"]): #TODO check for client bans in server loop
			c.close()
			raise ServerException("Authentication error.")
		
		# Log the time
		user_entry["last_contact"] = datetime.now().strftime("%Y-%m-%d %H:%M:%S")

		# Log the IP
		clients_entry = user_entry["clients"]
		if not ip in clients_entry:
			clients_entry.append(ip)
		
		# Return the user id
		return user_id


	def password_enabled(self, c):
		"""TODO"""
		if sc4mp_config['SECURITY']['password_enabled']:
			c.send(b"y")
		else:
			c.send(b"n")


	def check_password(self, c, password):
		"""TODO"""
		if password == sc4mp_config["SECURITY"]["password"]:
			c.send(b'y')
		else:
			c.send(b'n')


	def user_plugins_enabled(self, c):
		"""TODO"""
		if sc4mp_config['RULES']['user_plugins']:
			c.send(b"y")
		else:
			c.send(b"n")


	def private(self, c):
		"""TODO"""
		if sc4mp_config['SECURITY']['private']:
			c.send(b"y")
		else:
			c.send(b"n")


	def refresh(self, c):
		"""TODO"""

		user_id = self.user_id

		# Loop through regions
		regions_directory = os.path.join(sc4mp_server_path, "Regions")
		for region in os.listdir(regions_directory):
			if os.path.isdir(os.path.join(regions_directory, region)):
				#print(region)
				region_data = load_json(os.path.join(sc4mp_server_path, "Regions", region, "_Database", "region.json"))
				for coords in region_data.keys():
					#print(coords)
					city_entry = region_data[coords]
					if (city_entry != None and city_entry["owner"] != user_id):
						c.send(city_entry["hashcode"].encode())
						if c.recv(SC4MP_BUFFER_SIZE).decode() == "missing":
							c.send(region.encode())
							c.recv(SC4MP_BUFFER_SIZE)
							send_file(c, os.path.join(sc4mp_server_path, "Regions", region, city_entry["filename"]))
							c.recv(SC4MP_BUFFER_SIZE)
		c.send(b'done')


class ServerList(th.Thread):


	def __init__(self):

		super().__init__()

		self.SERVER_LIMIT = 1 + len(SC4MP_SERVERS) + 100 #TODO make configurable

		try:
			self.servers = load_json(os.path.join(sc4mp_server_path, "_Database", "servers.json"))
		except:
			self.servers = {}

		self.servers["root"] = {}
		self.servers["root"]["host"] = SC4MP_SERVERS[0][0]
		self.servers["root"]["port"] = SC4MP_SERVERS[0][1]

		self.server_queue = SC4MP_SERVERS.copy()


	def run(self):

		try:

			# Wait until the server starts
			while not sc4mp_server_running:
				time.sleep(SC4MP_DELAY)

			# Run while the server is running
			while sc4mp_server_running:
				
				# Wait to ping the next server
				time.sleep(random.randint(1,60))

				# Remove servers from the server list if the limit has been reached
				while len(self.servers) > self.SERVER_LIMIT:
					server_id = random.choice(list(self.servers.keys()))
					if not (self.servers[server_id]["host"], self.servers[server_id]["port"]) in SC4MP_SERVERS:
						self.servers.pop(server_id)
	
				if len(self.server_queue) > 0 or len(self.servers) > 0:

					# Get the next server
					server = None
					if len(self.server_queue) > 0:
						server = self.server_queue.pop(0)
					else:
						server_id = random.choice(list(self.servers.keys()))
						server_entry = self.servers.pop(server_id)
						server = (server_entry["host"], server_entry["port"])
					print("Synchronizing server list with " + server[0] + ":" + str(server[1]) + "...")

					# Ping the next server
					try:

						# Get the server's server id
						server_id = self.request_server_id(server)

						# Skip it if it matches the server id of this server
						if server_id == sc4mp_config["INFO"]["server_id"]:
							print("- \"" + server_id + "\" is our server_id!")
							continue

						# Resolve server id confilcts
						if server_id in self.servers.keys():
							print("- \"" + server_id + "\" already found in our server list")
							old_server = (self.servers[server_id]["host"], self.servers[server_id]["port"])
							if server != old_server:
								print("[WARNING] Resolving server_id conflict...")
								if self.ping(old_server) == None:
									print("[WARNING] - keeping the new server!")
									self.servers[server_id]["host"] = server[0]
									self.servers[server_id]["port"] = server[1]
								else:
									print("[WARNING] - keeping the old server!")
						else:
							print("- adding \"" + server_id + "\" to our server list")
							self.servers[server_id] = {}
							self.servers[server_id]["host"] = server[0]
							self.servers[server_id]["port"] = server[1]

						# Request to be added to the server's server list
						print("- requesting to be added to their server list...")
						self.add_server(server)

						# Get the server's server list
						print("- receiving their server list...")
						self.server_list(server)

						print("- done.")

					except Exception as e:

						print("[WARNING] Failed! " + str(e))
				
				# Update database
				#report('Updating "' + os.path.join(sc4mp_server_path, "_Database", "servers.json") + '"...')
				update_json(os.path.join(sc4mp_server_path, "_Database", "servers.json"), self.servers)
				#print("- done.")

		except Exception as e:
			
			show_error(e)


	def create_socket(self, server):
		"""TODO"""
		host = server[0]
		port = server[1]
		try:
			s = socket.socket()
			s.settimeout(10)
			s.connect((host, port))
			return s
		except:
			return None

	
	def request_server_id(self, server):
		"""TODO"""
		s = self.create_socket(server)
		s.send(b"server_id")
		return s.recv(SC4MP_BUFFER_SIZE).decode()


	def ping(self, server):
		"""TODO"""
		s = self.create_socket(server)
		try:
			start = time.time()
			s.send(b"ping")
			s.recv(SC4MP_BUFFER_SIZE)
			end = time.time()
			s.close()
			return round(1000 * (end - start))
		except socket.error as e:
			return None


	def add_server(self, server):
		"""TODO"""
		s = self.create_socket(server)
		s.send(b"add_server")
		s.recv(SC4MP_BUFFER_SIZE)
		s.send(str(SC4MP_PORT).encode())


	def server_list(self, server):
		"""TODO"""
		s = self.create_socket(server)
		s.send(b"server_list")
		size = int(s.recv(SC4MP_BUFFER_SIZE).decode())
		s.send(SC4MP_SEPARATOR)
		for count in range(size):
			host = s.recv(SC4MP_BUFFER_SIZE).decode()
			s.send(SC4MP_SEPARATOR)
			port = int(s.recv(SC4MP_BUFFER_SIZE).decode())
			s.send(SC4MP_SEPARATOR)
			self.server_queue.append((host, port))


# Exceptions

class ServerException(Exception):
	"""TODO"""


	def __init__(self, message, *args):
		"""TODO"""
		super().__init__(args)
		self.message = message
	

	def __str__(self):
		"""TODO"""
		return self.message


# Logger

class Logger():
	"""TODO"""
	

	def __init__(self):
		"""TODO"""
		self.terminal = sys.stdout
		self.log = SC4MP_LOG_PATH
		if os.path.exists(self.log):
			os.remove(self.log)
   

	def write(self, message):
		"""TODO"""

		output = message

		if message != "\n":

			# Timestamp
			timestamp = datetime.now().strftime("[%H:%M:%S] ")

			# Label
			label = "[SC4MP/" + th.current_thread().getName() + "] "
			for item in inspect.stack()[1:]:
				try:
					label += "(" + item[0].f_locals["self"].__class__.__name__ + ") "
					break
				except:
					pass
			

			# Type and color
			type = "[INFO] "
			color = '\033[90m '
			TYPES_COLORS = [
				("[INFO] ", '\033[90m '), #'\033[94m '
				("[PROMPT]", '\033[01m '),
				("[WARNING] ", '\033[93m '),
				("[ERROR] ", '\033[91m '),
				("[FATAL] ", '\033[91m ')
			]
			for index in range(len(TYPES_COLORS)):
				current_type = TYPES_COLORS[index][0]
				current_color = TYPES_COLORS[index][1]
				if message[:len(current_type)] == current_type:
					message = message[len(current_type):]
					type = current_type
					color = current_color
					break
			if (th.current_thread().getName() == "Main" and type == "[INFO] "):
				color = '\033[00m '
			
			# Assemble
			output = color + timestamp + label + type + message

		# Print
		self.terminal.write(output)
		with open(self.log, "a") as log:
			log.write(output)
			log.close()  


	def flush(self):
		"""TODO"""
		self.terminal.flush()


# Main

if __name__ == '__main__':
	main() <|MERGE_RESOLUTION|>--- conflicted
+++ resolved
@@ -213,11 +213,7 @@
 	try:
 		with open(filename, 'r') as file:
 			data = json.load(file)
-<<<<<<< HEAD
 			if data == None:
-=======
-			if (data == None):
->>>>>>> 31d15e7c
 				return {}
 			else:
 				return data
@@ -1239,11 +1235,7 @@
 				# Get dictionary for savegame data
 				coords = str(savegameX) + "_" + str(savegameY)
 				entry = data.get(coords, {})
-<<<<<<< HEAD
 				if entry == None:
-=======
-				if (entry == None):
->>>>>>> 31d15e7c
 					entry = {}
 				data[coords] = entry
 
@@ -1906,11 +1898,7 @@
 		# Get database entry for user
 		key = user_id
 		entry = data.get(key, {})
-<<<<<<< HEAD
 		if entry == None:
-=======
-		if (entry == None):
->>>>>>> 31d15e7c
 			entry = {}
 		data[key] = entry
 
