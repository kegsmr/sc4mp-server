--- conflicted
+++ resolved
@@ -16,12 +16,8 @@
 import threading as th
 import time
 import traceback
-<<<<<<< HEAD
 from argparse import ArgumentParser, Namespace
-=======
-
 from collections import deque
->>>>>>> ad0c5a5b
 from datetime import datetime, timedelta
 from pathlib import Path
 from typing import Iterable
