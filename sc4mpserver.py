--- conflicted
+++ resolved
@@ -16,11 +16,7 @@
 import getpass
 from datetime import datetime, timedelta
 
-<<<<<<< HEAD
-SC4MP_VERSION = "0.3.2"
-=======
 SC4MP_VERSION = "0.4.0"
->>>>>>> f9f271ce
 
 SC4MP_SERVERS = [
 	("servers.sc4mp.org", 7240), 
@@ -1827,13 +1823,7 @@
 	def request_header(self, c, args):
 		"""TODO"""
 
-<<<<<<< HEAD
-		c.send(SC4MP_SEPARATOR)
-		version = unformat_version(c.recv(SC4MP_BUFFER_SIZE).decode())
-		if (version[:2] < unformat_version(SC4MP_VERSION)[:2]):
-=======
 		if (unformat_version(args[1])[:2] < unformat_version(SC4MP_VERSION)[:2]):
->>>>>>> f9f271ce
 			c.close()
 			raise ServerException("Invalid version.")
 
