--- conflicted
+++ resolved
@@ -1,8 +1,5 @@
 from __future__ import annotations
-<<<<<<< HEAD
-=======
-
->>>>>>> 3a940530
+
 import configparser
 import getpass
 import hashlib
@@ -216,11 +213,7 @@
 	try:
 		with open(filename, 'r') as file:
 			data = json.load(file)
-<<<<<<< HEAD
 			if data is None:
-=======
-			if data == None:
->>>>>>> 3a940530
 				return {}
 			else:
 				return data
@@ -287,15 +280,9 @@
 	"""TODO"""
 
 	directory = None
-<<<<<<< HEAD
 	if package_type == "plugins":
 		directory = "Plugins"
 	elif package_type == "regions":
-=======
-	if type == "plugins":
-		directory = "Plugins"
-	elif type == "regions":
->>>>>>> 3a940530
 		directory = "Regions"
 
 	target = os.path.join(sc4mp_server_path, directory)
@@ -312,7 +299,6 @@
 
 	# Select directory name from input
 	directory = None
-<<<<<<< HEAD
 	if export_type == "plugins":
 		directory = "Plugins"
 	elif export_type == "regions":
@@ -320,15 +306,6 @@
 
 	#TODO delete old abandoned savegames and check if savegames are missing so they can be replaced with the reset savegame
 	if export_type == "regions":
-=======
-	if type == "plugins":
-		directory = "Plugins"
-	elif type == "regions":
-		directory = "Regions"
-
-	#TODO delete old abandoned savegames and check if savegames are missing so they can be replaced with the reset savegame
-	if type == "regions":
->>>>>>> 3a940530
 		pass
 
 	# Set target and destination directories
@@ -614,19 +591,9 @@
 
 		# Create dictionary with default config settings
 		self.data = {}
-<<<<<<< HEAD
 		for section_name, section_items in self.DEFAULTS:
 			self.data.setdefault(section_name, {})
 			for item_name, item_value in section_items:
-=======
-		for section in self.DEFAULTS:
-			section_name = section[0]
-			section_items = section[1]
-			self.data.setdefault(section_name, {})
-			for item in section_items:
-				item_name = item[0]
-				item_value = item[1]
->>>>>>> 3a940530
 				self.data[section_name].setdefault(item_name, item_value)
 		
 		# Try to read settings from the config file and update the dictionary accordingly
@@ -824,44 +791,28 @@
 
 	def read_UL1(self, file=None):
 		"""TODO"""
-<<<<<<< HEAD
 		if file is None:
-=======
-		if file == None:
->>>>>>> 3a940530
 			file = self.file
 		return struct.unpack('<B', file.read(1))[0]
 
 
 	def read_UL2(self, file=None):
 		"""TODO"""
-<<<<<<< HEAD
 		if file is None:
-=======
-		if file == None:
->>>>>>> 3a940530
 			file = self.file
 		return struct.unpack('<H', file.read(2))[0]
 	
 	
 	def read_UL4(self, file=None):
 		"""TODO"""
-<<<<<<< HEAD
 		if file is None:
-=======
-		if file == None:
->>>>>>> 3a940530
 			file = self.file
 		return struct.unpack('<L', file.read(4))[0]
 
 
 	def read_ID(self, file=None):
 		"""TODO"""
-<<<<<<< HEAD
 		if file is None:
-=======
-		if file == None:
->>>>>>> 3a940530
 			file = self.file
 		return file.read(4)[::-1].hex()
 
@@ -1024,11 +975,7 @@
 						client_requests = {}
 						client_requests_cleared = datetime.now()
 					
-<<<<<<< HEAD
 					if max_request_threads is None or sc4mp_request_threads < max_request_threads:
-=======
-					if max_request_threads == None or sc4mp_request_threads < max_request_threads:
->>>>>>> 3a940530
 
 						try:
 
@@ -1277,20 +1224,12 @@
 				# Get dictionary for savegame data
 				coords = str(savegameX) + "_" + str(savegameY)
 				entry = data.get(coords, {})
-<<<<<<< HEAD
 				if entry is None:
-=======
-				if entry == None:
->>>>>>> 3a940530
 					entry = {}
 				data[coords] = entry
 
 				# Create reset savegame file if needed
-<<<<<<< HEAD
 				if "reset_filename" not in entry:
-=======
-				if not "reset_filename" in entry.keys():
->>>>>>> 3a940530
 					reset_directory = os.path.join(region_directory, "_Backups", coords)
 					if not os.path.exists(reset_directory):
 						os.makedirs(reset_directory)
@@ -1624,18 +1563,8 @@
 								data_filename = os.path.join(sc4mp_server_path, "Regions", region, "_Database", "region.json")
 								data = self.load_json(data_filename)
 								
-<<<<<<< HEAD
 								# Get city entry or get & set as empty dict if key does not exist
 								entry = data.setdefault(coords, {})
-=======
-								# Get city entry
-								entry = None
-								try:
-									entry = data[coords]
-								except:
-									entry = {}
-									data[coords] = entry
->>>>>>> 3a940530
 
 								# Filter out godmode savegames if required
 								if sc4mp_config["RULES"]["godmode_filter"]:
@@ -1643,34 +1572,19 @@
 										self.outputs[save_id] = "You must establish a city before claiming a tile."
 								
 								# Filter out cities that don't match the region configuration
-<<<<<<< HEAD
 								if entry is None:
 									self.outputs[save_id] = "Invalid city location."
 
 								# Filter out cities of the wrong size
 								if "size" in entry:
-=======
-								if entry == None:
-									self.outputs[save_id] = "Invalid city location."
-
-								# Filter out cities of the wrong size
-								if "size" in entry.keys():
->>>>>>> 3a940530
 									if (savegameSizeX != savegameSizeY or savegameSizeX != entry["size"]):
 										self.outputs[save_id] = "Invalid city size."
 
 								# Filter out claims on tiles with unexpired claims of other users
-<<<<<<< HEAD
 								if "owner" in entry:
 									owner = entry["owner"]
 									if (owner is not None and owner != user_id):
 										if sc4mp_config["RULES"]["claim_duration"] is None:
-=======
-								if "owner" in entry.keys():
-									owner = entry["owner"]
-									if (owner != None and owner != user_id):
-										if sc4mp_config["RULES"]["claim_duration"] == None:
->>>>>>> 3a940530
 											self.outputs[save_id] = "City already claimed."
 										else:
 											expires = datetime.strptime(entry["modified"], "%Y-%m-%d %H:%M:%S") + timedelta(days=sc4mp_config["RULES"]["claim_duration"])
@@ -1678,21 +1592,9 @@
 												self.outputs[save_id] = "City already claimed."
 
 								# Filter out cliams of users who have exhausted their region claims
-<<<<<<< HEAD
 								if ("owner" not in entry or entry["owner"] != user_id):
 									if sc4mp_config["RULES"]["max_region_claims"] is not None:
 										claims = len(filter(lambda x: x.get("owner") == user_id, data.values()))
-=======
-								if (not "owner" in entry.keys() or entry["owner"] != user_id):
-									if sc4mp_config["RULES"]["max_region_claims"] != None:
-										claims = 0
-										for key in data.keys():
-											try:
-												if data[key]["owner"] == user_id:
-													claims += 1
-											except:
-												pass
->>>>>>> 3a940530
 										if claims >= sc4mp_config["RULES"]["max_region_claims"]:
 											self.outputs[save_id] = "Claim limit reached in this region."
 
@@ -1700,17 +1602,10 @@
 								#TODO
 
 								# Proceed if save push has not been filtered out
-<<<<<<< HEAD
 								if save_id not in self.outputs:
 
 									# Delete previous save file if it exists
 									if "filename" in entry:
-=======
-								if not save_id in self.outputs.keys():
-
-									# Delete previous save file if it exists
-									if "filename" in entry.keys():
->>>>>>> 3a940530
 										previous_filename = os.path.join(sc4mp_server_path, "Regions", region, entry["filename"])
 										if os.path.exists(previous_filename):
 											os.remove(previous_filename)
@@ -1765,11 +1660,7 @@
 							try:
 								path = os.path.join(sc4mp_server_path, "_Temp", "inbound")
 								for directory in os.listdir(path):
-<<<<<<< HEAD
 									if directory in self.outputs:
-=======
-									if directory in self.outputs.keys():
->>>>>>> 3a940530
 
 										shutil.rmtree(os.path.join(path, directory))
 
@@ -1962,11 +1853,7 @@
 		for user_id in data:
 			try:
 				token = data[user_id]["token"]
-<<<<<<< HEAD
 				if hashlib.sha256((user_id + token).encode()).hexdigest() == in_hash:
-=======
-				if hashlib.sha256((user_id + token).encode()).hexdigest() == hash:
->>>>>>> 3a940530
 					c.send(user_id.encode())
 					break
 			except:
@@ -1986,11 +1873,7 @@
 		# Get database entry for user
 		key = user_id
 		entry = data.get(key, {})
-<<<<<<< HEAD
 		if entry is None:
-=======
-		if entry == None:
->>>>>>> 3a940530
 			entry = {}
 		data[key] = entry
 
@@ -2151,19 +2034,11 @@
 					savegameY = savegame.SC4ReadRegionalCity["tileYLocation"]
 					coords = str(savegameX) + "_" + str(savegameY)
 					data = load_json(os.path.join(sc4mp_server_path, "Regions", region, "_Database", "region.json"))
-<<<<<<< HEAD
 					if coords in data:
 						entry = data[coords]
 						date_subfile_hashes = entry["date_subfile_hashes"]
 						new_date_subfile_hash = file_md5(savegame.decompress_subfile("2990c1e5"))
 						if new_date_subfile_hash not in date_subfile_hashes:
-=======
-					if coords in data.keys():
-						entry = data[coords]
-						date_subfile_hashes = entry["date_subfile_hashes"]
-						new_date_subfile_hash = file_md5(savegame.decompress_subfile("2990c1e5"))
-						if not new_date_subfile_hash in date_subfile_hashes:
->>>>>>> 3a940530
 							new_savegames.append(savegame)
 							report("YES (" + str(savegameX) + ", " + str(savegameY) + ")", self)
 						else:
@@ -2186,11 +2061,7 @@
 				sc4mp_regions_manager.tasks.append((save_id, user_id, region, savegame))
 
 				# Wait for the output
-<<<<<<< HEAD
 				while save_id not in sc4mp_regions_manager.outputs:
-=======
-				while not save_id in sc4mp_regions_manager.outputs.keys():
->>>>>>> 3a940530
 					time.sleep(SC4MP_DELAY)
 
 				# Send the output to the client
@@ -2252,11 +2123,7 @@
 
 		# Check if the client has exceeded the user limit
 		if user_id not in client_entry["users"]:
-<<<<<<< HEAD
 			if (sc4mp_config["SECURITY"]["max_ip_users"] is None or len(client_entry["users"]) < sc4mp_config["SECURITY"]["max_ip_users"]):
-=======
-			if (sc4mp_config["SECURITY"]["max_ip_users"] == None or len(client_entry["users"]) < sc4mp_config["SECURITY"]["max_ip_users"]):
->>>>>>> 3a940530
 				client_entry["users"].append(user_id)
 			else:
 				c.close()
@@ -2265,18 +2132,8 @@
 		# Get users database
 		users_data = sc4mp_users_database_manager.data
 		
-<<<<<<< HEAD
 		# Get data entry that matches user id or get & set to {}
 		user_entry = users_data.setdefault(user_id, {})
-=======
-		# Get data entry that matches user id
-		user_entry = None
-		try:
-			user_entry = users_data[user_id]
-		except:
-			user_entry = {}
-			users_data[user_id] = user_entry
->>>>>>> 3a940530
 
 		# Set default values if missing
 		user_entry.setdefault("clients", [])
@@ -2293,13 +2150,8 @@
 
 		# Log the IP
 		clients_entry = user_entry["clients"]
-<<<<<<< HEAD
 		if user_ip not in clients_entry:
 			clients_entry.append(user_ip)
-=======
-		if not ip in clients_entry:
-			clients_entry.append(ip)
->>>>>>> 3a940530
 		
 		# Return the user id
 		return user_id
@@ -2397,11 +2249,7 @@
 				# Remove servers from the server list if the limit has been reached
 				while len(self.servers) > self.SERVER_LIMIT:
 					server_id = random.choice(list(self.servers.keys()))
-<<<<<<< HEAD
 					if (self.servers[server_id]["host"], self.servers[server_id]["port"]) not in SC4MP_SERVERS:
-=======
-					if not (self.servers[server_id]["host"], self.servers[server_id]["port"]) in SC4MP_SERVERS:
->>>>>>> 3a940530
 						self.servers.pop(server_id)
 	
 				if len(self.server_queue) > 0 or len(self.servers) > 0:
@@ -2433,11 +2281,7 @@
 							old_server = (self.servers[server_id]["host"], self.servers[server_id]["port"])
 							if server != old_server:
 								print("[WARNING] Resolving server_id conflict...")
-<<<<<<< HEAD
 								if self.ping(old_server) is None:
-=======
-								if self.ping(old_server) == None:
->>>>>>> 3a940530
 									print("[WARNING] - keeping the new server!")
 									self.servers[server_id]["host"] = server[0]
 									self.servers[server_id]["port"] = server[1]
