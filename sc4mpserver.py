--- conflicted
+++ resolved
@@ -20,10 +20,7 @@
 from collections import deque
 from datetime import datetime, timedelta
 from pathlib import Path
-<<<<<<< HEAD
-=======
 from typing import Iterable
->>>>>>> 59c6ea9d
 
 SC4MP_VERSION = "0.4.0"
 
